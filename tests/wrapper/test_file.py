import h5py
import logging
import numpy as np
import pint
import unittest
import yaml
from pathlib import Path

import h5rdmtoolbox as h5tbx
from h5rdmtoolbox import use
from h5rdmtoolbox.utils import generate_temporary_filename
from h5rdmtoolbox.wrapper import set_loglevel
from h5rdmtoolbox.wrapper.core import Dataset, File, Group

logger = logging.getLogger('h5rdmtoolbox.wrapper')
set_loglevel('ERROR')


class TestFile(unittest.TestCase):

    def setUp(self) -> None:
        """setup"""
        use(None)
        with File(mode='w') as h5:
            h5.attrs['one'] = 1
            g = h5.create_group('grp_1')
            g.attrs['one'] = 1
            h5.attrs['two'] = 2
            h5.attrs['three'] = 3
            h5.create_dataset('ds', shape=(4,), attrs=dict(one=1))
            h5.create_group('grp_2')
            h5.create_group('grp_3')
            h5.create_group('grp_X')
            h5.create_dataset('ds1', shape=(3,))
            h5.create_dataset('ds2', shape=(3,))
            h5.create_dataset('dsY', shape=(3,))
            self.test_filename = h5.hdf_filename

        self.lay_filename = generate_temporary_filename(prefix='lay', suffix='.hdf')
        self.other_filename = generate_temporary_filename(prefix='other', suffix='.hdf')

    def tearDown(self) -> None:
        for fname in Path(__file__).parent.glob('*'):
            if fname.suffix not in ('py', '.py', '.yaml'):
                if fname.is_file():
                    fname.unlink()

    def test_offset_scale(self):
        h5tbx.use('h5tbx')
        for scale in (0.2 * pint.Unit('Pa/V'), 0.2 * pint.Unit('Pa/V'), '0.2 Pa/V', '0.2Pa/V'):
            with h5tbx.File() as h5:
                ds = h5.create_dataset('pressure',
                                       data=4.3,
                                       units='V',
                                       offset=0.1,
                                       scale=scale)
<<<<<<< HEAD
=======

>>>>>>> c2f191dc
                self.assertEqual(ds.units, 'V')
                self.assertEqual(ds.scale, pint.Quantity(0.2, 'Pa/V'))
                self.assertEqual(ds.offset, 0.1)
                arr = ds[()]
                self.assertEqual(arr.units, 'Pa')

    def test_dumps(self):
        with h5tbx.File() as h5:
            h5.dumps()

    def test_create_dataset(self):
        """File has more parameters to pass as H5Base"""
        with File() as h5:
            ds = h5.create_dataset('u', shape=())
            self.assertEqual(ds.name, '/u')

    def test_attrs(self):
        with File(mode='w') as h5:
            h5.create_dataset('ds', shape=(), attrs={'mean': 1.2})

            h5tbx.set_config(natural_naming=False)

            h5tbx.set_config(natural_naming=True)
            self.assertEqual(h5tbx.get_config('natural_naming'), True)
            with h5tbx.set_config(natural_naming=False):
                self.assertEqual(h5tbx.get_config('natural_naming'), False)
                with self.assertRaises(AttributeError):
                    self.assertEqual(h5.attrs.mean, 1.2)
            self.assertEqual(h5tbx.get_config('natural_naming'), True)

            h5.attrs.title = 'title of file'
            self.assertEqual(h5.attrs['title'], 'title of file')

            dset = h5.create_dataset('ds', data=1,
                                     attrs={
                                         'long_name': 'a long name',
                                         'a1': 1, 'a2': 'str', 'a3': {'a': 2}
                                     })
            self.assertEqual(dset.attrs.get('a1'), 1)
            self.assertEqual(dset.attrs.get('a2'), 'str')

            h5.attrs['a dict'] = {'key1': 'value1', 'key2': 1239.2}
            self.assertDictEqual(h5.attrs['a dict'], {'key1': 'value1', 'key2': 1239.2})

            dset.attrs['a dict'] = {'key1': 'value1', 'key2': 1239.2, 'subdict': {'subkey': 99}}
            self.assertDictEqual(dset.attrs['a dict'], {'key1': 'value1', 'key2': 1239.2, 'subdict': {'subkey': 99}})

    def test_attrs_find(self):
        with File(self.test_filename, mode='r') as h5:
            self.assertEqual(
                h5['/grp_1'],
                h5.find_one(
                    {
                        '$basename': {
                            '$regex': 'grp_[0-1]'
                        }
                    },
                    '$group'
                )
            )
            #
            self.assertListEqual(
                [h5['/grp_1'], h5['/grp_2'], h5['/grp_3']],
                sorted(
                    h5.find(
                        {'$basename': {'$regex': 'grp_[0-3]'}
                         },
                        '$group'
                    )
                )
            )
            self.assertListEqual(
                [h5['/ds1'], h5['/ds2'], ],
                sorted(
                    h5.find(
                        {'$basename': {'$regex': 'ds[0-9]'}},
                        '$dataset')
                )
            )
            self.assertEqual(
                h5['/ds'], h5.find_one({'one': 1}, '$dataset')
            )
            self.assertEqual(
                [h5['/'], h5['/ds'], h5['grp_1']],
                sorted(h5.find({'one': 1}))
            )
            self.assertListEqual(
                [], h5.find({'one': {'$gt': 1}})
            )
            self.assertListEqual(
                [h5['/'], h5['ds'], h5['grp_1']],
                sorted(h5.find({'one': {'$gte': 1}}))
            )

    def test_find_group_data(self):
        with File(self.test_filename, mode='r') as h5:
            self.assertEqual(h5.find({'$basename': 'grp_1'}, '$group')[0],
                             h5.find_one({'$basename': 'grp_1'}, '$group'))
            self.assertEqual([h5['grp_1'], ], h5.find({'$basename': 'grp_1'}, '$group'))
            self.assertEqual(h5['ds'], h5.find_one({'$shape': (4,)}, "$dataset"))
            self.assertEqual(h5.find({'$ndim': 1}, "$dataset")[0], h5.find_one({'$ndim': 1}, "$dataset"))

    def test_find_dataset_data(self):
        with File(self.test_filename, mode='r') as h5:
            self.assertEqual(h5['ds'], h5.find_one({'$basename': 'ds'}, '$dataset'))
            self.assertEqual(h5['ds'], h5.find_one({'$basename': 'ds'}, '$dataset'))
            self.assertEqual([h5['ds'], ], h5.find({'$basename': 'ds'}))
            self.assertEqual([h5['ds'], ], h5.find({'$shape': (4,)}, '$dataset'))
            self.assertEqual(h5['ds'], h5.find_one({'$shape': (4,)}, '$dataset'))
            r = h5.find_one({'$ndim': 1}, '$dataset')
            self.assertEqual(h5['ds'].ndim, 1)
            self.assertIsInstance(h5['ds'], h5py.Dataset)
            self.assertEqual([h5['ds'], h5['ds1'], h5['ds2'], h5['dsY']],
                             sorted(h5.find({'$ndim': 1}, '$dataset')))

    def test_open(self):
        with File(mode='w') as h5:
            pass
        h5.reopen('r+')
        self.assertEqual(h5.mode, 'r+')
        h5.close()

    def test_groups(self):
        with File() as h5:
            groups = h5.get_groups()
            self.assertEqual(groups, [])
            h5.create_group('grp_1', attrs=dict(a=1))
            h5.create_group('grp_2', attrs=dict(a=1))
            h5.create_group('grpXYZ', attrs=dict(b=2))
            h5.create_group('mygrp_2')
            groups = h5.get_groups()
            self.assertEqual(len(groups), 4)
            self.assertEqual(groups, [h5['grpXYZ'], h5['grp_1'], h5['grp_2'], h5['mygrp_2']])
            groups = h5.get_groups('^grp_[0-9]$')
            self.assertEqual(len(groups), 2)
            self.assertEqual(sorted(groups), sorted([h5['grp_1'], h5['grp_2']]))
            self.assertEqual([h5['grp_1'], h5['grp_2']], h5.get_by_attribute('a', 1, recursive=True))

            h5.create_group('grpXYZ/grp123', attrs=dict(a=1))
            self.assertEqual([h5['grpXYZ/grp123'], h5['grp_1'], h5['grp_2'], ],
                             h5.get_by_attribute('a', 1, recursive=True))
            self.assertEqual([h5['grp_1'], h5['grp_2']], h5.get_by_attribute('a', 1, recursive=False))

    def test_tree_structur(self):
        with File() as h5:
            h5.attrs['one'] = 1
            h5.attrs['two'] = 2
            h5.create_dataset('rootds', shape=(2, 40, 3))
            grp = h5.create_group('grp',
                                  attrs={'description': 'group description'})
            grp.create_dataset('grpds',
                               shape=(2, 40, 3))
            tree = h5.get_tree_structure()

    def test_rootparent(self):
        with File(mode='w') as h5:
            grp = h5.create_group('grp1/grp2/grp3')
            self.assertIsInstance(grp, Group)
            dset = grp.create_dataset('test', data=1, units='', long_name='some long name')
            self.assertIsInstance(dset, Dataset)
            self.assertEqual(dset.rootparent, h5['/'])

    def test_rename(self):
        with File(mode='w') as h5:
            h5.create_dataset('testds',
                              data=np.random.rand(10, 10))
            h5.testds.rename('newname')
            ds = h5.create_dataset('testds_scale',
                                   data=np.random.rand(10, 10))
            ds.make_scale()
            with self.assertRaises(KeyError):
                ds.rename('newname')

    def test_dimension_scales(self):
        with File(mode='w') as h5:
            _ = h5.create_dataset('x', data=[1, 2, 3], make_scale=True)
            with self.assertRaises(ValueError):  # because name already exists
                _ = h5.create_dataset('x', data=[1, 2, 3], make_scale=True)
            del h5['x']
            with self.assertRaises(TypeError):
                _ = h5.create_dataset('x', data=[1, 2, 3], make_scale=[1, 2])

    def test_scale_manipulation(self):
        with File(mode='w') as h5:
            h5.create_dataset('x',
                              data=np.random.rand(10),
                              attrs=dict(long_name='x-coordinate',
                                         units='m', ), )
            h5.create_dataset('time', data=np.random.rand(10), attrs=dict(long_name='time', units='s'))
            h5.create_dataset('temp', data=np.random.rand(10), attrs=dict(long_name='temperature', units='K'),
                              attach_scale=((h5['x'], h5['time']),))
            self.assertTrue(h5['temp'].dims[0])
            h5['temp'].set_primary_scale(0, 1)

    def test_xr_dataset(self):
        import xarray as xr
        # from https://docs.xarray.dev/en/v0.9.5/examples/quick-overview.html#datasets
        ds = xr.Dataset({'foo': [1, 2, 3], 'bar': ('x', [1, 2]), 'baz': np.pi})
        ds.foo.attrs['units'] = 'm'
        ds.foo.attrs['long_name'] = 'foo'

        ds.bar.attrs['units'] = 'm'
        ds.bar.attrs['long_name'] = 'bar'

        ds.baz.attrs['units'] = 'm'
        ds.baz.attrs['long_name'] = 'baz'

        with File() as h5:
            h5.create_dataset_from_xarray_dataset(ds)

    def test_attrs(self):
        with File(mode='w') as h5:
            h5tbx.set_config(natural_naming=False)

            with self.assertRaises(AttributeError):
                self.assertEqual(h5.attrs.mean, 1.2)

            h5tbx.set_config(natural_naming=True)

            h5.attrs.title = 'title of file'

            self.assertEqual(h5.attrs['title'], 'title of file')
            #
            # h5.attrs['gr'] = h5['/']
            # self.assertEqual(h5.attrs['gr'].name, '/')

            # h5.attrs.gr2 = h5['/']
            # self.assertEqual(h5.attrs['gr2'].name, '/')

            dset = h5.create_dataset('ds', data=1,
                                     attrs={'a1': 1, 'a2': 'str',
                                            'a3': {'a': 2}})
            self.assertEqual(dset.attrs.get('a1'), 1)
            self.assertEqual(dset.attrs.get('a2'), 'str')

            h5.attrs['a dict'] = {'key1': 'value1', 'key2': 1239.2}
            self.assertDictEqual(h5.attrs['a dict'], {'key1': 'value1', 'key2': 1239.2})

            dset.attrs['a dict'] = {'key1': 'value1', 'key2': 1239.2}
            self.assertDictEqual(dset.attrs['a dict'], {'key1': 'value1', 'key2': 1239.2})

    def test_rootparent(self):
        with File(mode='w') as h5:
            grp = h5.create_group('grp1/grp2/grp3')
            self.assertEqual(grp.rootparent, h5['/'])

    def test_assign_data_to_existing_dset(self):
        h5tbx.set_config(natural_naming=True)
        with File(mode='w') as h5:
            ds = h5.create_dataset('ds', shape=(2, 3))
            ds[0, 0] = 5
            self.assertEqual(ds[0, 0], 5)

    def test_from_yaml_to_hdf(self):
        dictionary = {
            'boundary/outlet boundary/y':
                {'data': 2, 'attrs': {'units': 'm', 'standard_name': 'y_coordinate',
                                      'comment': 'test', 'another_attr': 100.2,
                                      'array': [1, 2, 3]}},
            'test/grp': {'attrs': {'long_name': 'a test group'}}
        }
        yaml_file = generate_temporary_filename(suffix='.yaml')
        with open(yaml_file, 'w') as f:
            yaml.safe_dump(dictionary, f)

        hdf_filename = generate_temporary_filename(suffix='.hdf')
        with File(hdf_filename, 'w') as h5:
            h5.create_from_yaml(yaml_file)
            self.assertIn('test/grp', h5)
            self.assertIn('boundary/outlet boundary/y', h5)
            self.assertTrue(h5['boundary/outlet boundary/y'].attrs['units'], 'm')

    def test_get_group_names(self):
        with File(mode='w') as h5:
            g = h5.create_group('one', 'one')
            g.create_group('two', 'two')
            g = g.create_group('three', 'three')
            g.create_group('four', 'four')
            self.assertEqual(h5['one'].get_group_names(), ['three', 'three/four', 'two'])

    def test_get_dataset_names(self):
        with File(mode='w') as h5:
            h5.create_dataset('one', data=1, attrs=dict(long_name='long name', units=''))
            h5.create_dataset('two', data=1, attrs=dict(long_name='long name', units=''))
            h5.create_dataset('grp/three', data=1, attrs=dict(long_name='long name', units=''))
            h5.create_dataset('grp/two', data=1, attrs=dict(long_name='long name', units=''))
            self.assertEqual(h5.get_dataset_names(),
                             ['grp/three', 'grp/two', 'one', 'two'])

    def test_multi_dim_scales(self):
        fname = generate_temporary_filename(suffix='.hdf')
        with h5py.File(fname, 'w') as h5:
            x = h5.create_dataset('x', data=[0.0, 10.5, 20.13])
            ix = h5.create_dataset('ix', data=[0, 16, 32])
            y = h5.create_dataset('y', data=[0.0, 4.5, 23.13])
            iy = h5.create_dataset('iy', data=[0, 16, 32])

            signal = h5.create_dataset('signal', data=np.ones((3, 3)))

            x.make_scale('x')
            ix.make_scale('ix')
            y.make_scale('y')
            iy.make_scale('iy')

            signal.dims[0].attach_scale(h5['x'])
            signal.dims[0].attach_scale(h5['ix'])
            signal.dims[1].attach_scale(h5['y'])
            signal.dims[1].attach_scale(h5['iy'])

        with File(fname) as h5:
            x = h5['x'][:]
            ix = h5['ix'][:]
            s = h5['signal'][:, :]<|MERGE_RESOLUTION|>--- conflicted
+++ resolved
@@ -54,10 +54,6 @@
                                        units='V',
                                        offset=0.1,
                                        scale=scale)
-<<<<<<< HEAD
-=======
-
->>>>>>> c2f191dc
                 self.assertEqual(ds.units, 'V')
                 self.assertEqual(ds.scale, pint.Quantity(0.2, 'Pa/V'))
                 self.assertEqual(ds.offset, 0.1)
