--- conflicted
+++ resolved
@@ -64,15 +64,6 @@
 def oktext(string):
     """make string green"""
     return f"{BColors.OKGREEN}{string}{BColors.ENDC}"
-
-
-# TODO: ask ChatGPT:
-"""I would like to run recursively through an HDF5 file and print the content to the screen.
-
-Dataset representations should include he type and shape.
-Attributes should also be used.
-Use indentation.
-"""
 
 
 class HDF5Printer:
@@ -117,107 +108,6 @@
                 if _shape_repr == '()' and ndim > 0:
                     _shape_repr = _shape
             else:
-<<<<<<< HEAD
-=======
-                _value = value
-        else:
-            _value = value
-
-    if name in ('DIMENSION_LIST', 'REFERENCE_LIST'):
-        _value = _value.__str__().replace('<', '&#60;')
-        _value = _value.replace('>', '&#62;')
-
-    if isinstance(_value, ndarray):
-        _value_str = _value.__str__().replace("' '", "', '")
-    else:
-        _value_str = _value
-
-    if name == 'standard_name':
-        # TODO give standard name a dropdown which shows description and canonical_units
-        return f"""<li style="list-style-type: none; font-style:
-         italic">{name} : {_value_str}</li>"""
-    return f'<li style="list-style-type: none; font-style: italic">{name} : {_value_str}</li>'
-
-
-def _group_repr_html(h5group, max_attr_length: Union[int, None], collapsed: bool):
-    nkeys = len(h5group.keys())
-    _id = f'ds-{h5group.name}-{perf_counter_ns().__str__()}'
-    _groupname = os.path.basename(h5group.name)
-    checkbox_state = 'checked'
-    if _groupname == '':
-        _groupname = '/'  # recover root name
-    else:
-        if collapsed:
-            checkbox_state = ''
-
-    _html = f"""\n
-          <ul style="list-style-type: none;" class="h5grp-sections">
-                <li>
-                    <input id="group-{_id}" type="checkbox" {checkbox_state}>
-                    <label style="font-weight: bold" for="group-{_id}">
-                    {_groupname}<span>({nkeys})</span></label>
-              """
-
-    _html += """\n
-                <ul class="h5tb-attr-list">"""
-    # write attributes:
-    for k, v in h5group.attrs.items():
-        _html += _attribute_repr_html(k, v, max_attr_length)
-    # close attribute section
-    _html += """
-                </ul>"""
-
-    datasets = [(k, v) for k, v in h5group.items() if isinstance(v, h5py.Dataset) or isinstance(v, h5py.Dataset)]
-    groups = [(k, v) for k, v in h5group.items() if isinstance(v, h5py.Group) or isinstance(v, h5py.Group)]
-
-    for k, v in datasets:
-        _html += _html_repr_dataset(v, max_attr_length)
-
-    for k, v in groups:
-        _html += _group_repr_html(v, max_attr_length, collapsed)
-    _html += '\n</li>'
-    _html += '\n</ul>'
-    return _html
-
-
-def _html_repr_dataset(h5dataset, max_attr_length: Union[int, None],
-                       _ignore_attrs=IGNORE_ATTRS):
-    if h5dataset.dtype.char == 'S':
-        pass
-    else:
-        if 'units' in h5dataset.attrs:
-            _unit = h5dataset.attrs['units']
-            if _unit in ('', ' '):
-                _unit = '-'
-        else:
-            _unit = 'N.A.'
-
-    ds_name = os.path.basename(h5dataset.name)
-    ds_dirname = os.path.dirname(h5dataset.name)
-    if h5dataset.ndim == 0:
-        _shape_repr = ''
-    else:
-        _shape = h5dataset.shape
-        if config.ADVANCED_SHAPE_REPR:
-            _shape_repr = '('
-            ndim = h5dataset.ndim
-            for i in range(ndim):
-                try:
-                    orig_dim_name = h5dataset.dims[i][0].name
-                    # print(os.path.dirname(orig_dim_name), ds_dirname)
-                    if os.path.dirname(orig_dim_name) == ds_dirname:
-                        dim_name = os.path.basename(orig_dim_name)
-                    else:
-                        dim_name = orig_dim_name
-                    if i == 0:
-                        _shape_repr += f'{dim_name}: {_shape[i]}'
-                    else:
-                        _shape_repr += f', {dim_name}: {_shape[i]}'
-                except RuntimeError:
-                    pass
-            _shape_repr += ')'
-            if _shape_repr == '()' and ndim > 0:
->>>>>>> b9680e0b
                 _shape_repr = _shape
 
         _id1 = f'ds-1-{h5dataset.name}-{perf_counter_ns().__str__()}'
