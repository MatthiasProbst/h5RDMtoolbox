--- conflicted
+++ resolved
@@ -939,12 +939,7 @@
           context: Dict = None,
           blank_node_iri_base: Optional[HttpUrl] = None,
           structural: bool = True,
-<<<<<<< HEAD
           resolve_keys: bool = True
-=======
-          resolve_keys: bool = False,
-          skipND: Optional[int] = None
->>>>>>> b2c016f9
           ) -> Union[List, Dict]:
     """If context is missing, return will be a List"""
     s = serialize(grp,
@@ -979,12 +974,7 @@
           context: Optional[Dict] = None,
           blank_node_iri_base: Optional[HttpUrl] = None,
           structural: bool = True,
-<<<<<<< HEAD
           resolve_keys: bool = True,
-=======
-          resolve_keys: bool = False,
-          skipND: Optional[int] = None,
->>>>>>> b2c016f9
           **kwargs) -> str:
     """Dump a group or a dataset to string."""
     return json.dumps(dumpd(
