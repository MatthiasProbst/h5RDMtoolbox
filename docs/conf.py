--- conflicted
+++ resolved
@@ -26,12 +26,7 @@
 # Add any Sphinx extension module names here, as strings. They can be
 # extensions coming with Sphinx (named 'sphinx.ext.*') or your custom
 # ones.
-<<<<<<< HEAD
-extensions = [  # 'sphinx_rtd_theme',   'sphinx_rtd_theme'
-              'sphinx.ext.autodoc',
-=======
 extensions = ['sphinx.ext.autodoc',
->>>>>>> 27b57f96
               'sphinx.ext.napoleon',
               'sphinx.ext.viewcode',
               "IPython.sphinxext.ipython_directive",
